--- conflicted
+++ resolved
@@ -26,11 +26,7 @@
     time_out: 15
 
   solana:
-<<<<<<< HEAD
     rpc_url: 'https://go.getblock.io/70f479b9ed834b5f96a26934e0492b36'
-=======
-    rpc_url: 'https://go.getblock.io/a505ded5eec5418db97495bc248b2162'
->>>>>>> 5a99b60c
     rpc_user: ''
     rpc_pass: ''
     data_api_url: 'https://public-api.solscan.io'

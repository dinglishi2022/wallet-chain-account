--- conflicted
+++ resolved
@@ -3,50 +3,35 @@
 
 network: mainnet
 
-<<<<<<< HEAD
-chains: [Ethereum,Cosmos,Tron]
-=======
-chains: [Ethereum,Solana,Tron,Sui]
->>>>>>> f225f0b3
+chains: [Ethereum, Solana, Tron, Sui, Ton]
 
 wallet_node:
   eth:
     rpc_url: 'https://rpc.flashbots.net'
-    confirmations: 4
+    rpc_user: ''
+    rpc_pass: ''
     data_api_url: 'https://api.etherscan.io/api?'
     data_api_key: 'HZEZGEPJJDA633N421AYW9NE8JFNZZC7JT'
     data_api_token: ''
-    time_out: 100
-<<<<<<< HEAD
-  cosmos:
-    rpcs:
-      - rpc_url: 'https://cosmos-rpc.publicnode.com:443'
-    rest_url: 'https://cosmos-rest.publicnode.com/'
-    confirmations: 4
-    data_api_url: 'https://api.etherscan.io/api?'
-    data_api_key: 'HZEZGEPJJDA633N421AYW9NE8JFNZZC7JT'
-  tron:
-    rpcs:
-      - rpc_url: 'https://api.trongrid.io'
-        rpc_user: 'TRON-PRO-API-KEY'
-        rpc_pass: 'f7ae3e01-17d1-4a31-92b3-57f99457d915'
-=======
+    time_out: 15
 
   cosmos:
     rpc_url: 'https://cosmos-rpc.publicnode.com:443'
->>>>>>> f225f0b3
-    confirmations: 4
-    data_api_url: 'https://cosmos-rest.publicnode.com/'
-    data_api_key: 'HZEZGEPJJDA633N421AYW9NE8JFNZZC7JT'
+    rpc_user: ''
+    rpc_pass: ''
+    data_api_url: 'https://www.oklink.com'
+    data_api_key: '08021a7c-cac1-4bee-b3a2-e6e5bc174c47'
+    data_api_token: ''
+    time_out: 15
 
   solana:
     rpc_url: 'https://go.getblock.io/0b210f6491324f969c052746cce6c0dd'
-    tp_api_url: 'https://public-api.solscan.io'
-    network: "mainnet"
-    NonceAccountAddr: DJyNpXgggw1WGgjTVzFsNjb3fuQZVMqhoakvSBfX9LYx
-    FeeAccountPriKey: 4TMFNY9ntAn3CHzguSAvDNLPRoQTaK3sWbQQXdDXaE6KWRBLufGL6PJdsD2koiEe3gGmMdRK3aAw7sikGNksHJrN
-    solScanApiKey: 'eyJhbGciOiJIUzI1NiIsInR5cCI6IkpXVCJ9.eyJjcmVhdGVkQXQiOjE3MjQwNjIxMzk5MDYsImVtYWlsIjoiemFja2d1by5ndW9AZ21haWwuY29tIiwiYWN0aW9uIjoidG9rZW4tYXBpIiwiYXBpVmVyc2lvbiI6InYxIiwiaWF0IjoxNzI0MDYyMTM5fQ.EaWDC25lyGNx_LqRL5sAYYKLMbq10brnexKnAz9C3UY'
-    solScanBaseUrl: 'https://pro-api.solscan.io'
+    rpc_user: ''
+    rpc_pass: ''
+    data_api_url: 'https://public-api.solscan.io'
+    data_api_key: 'eyJhbGciOiJIUzI1NiIsInR5cCI6IkpXVCJ9.eyJjcmVhdGVkQXQiOjE3MjQwNjIxMzk5MDYsImVtYWlsIjoiemFja2d1by5ndW9AZ21haWwuY29tIiwiYWN0aW9uIjoidG9rZW4tYXBpIiwiYXBpVmVyc2lvbiI6InYxIiwiaWF0IjoxNzI0MDYyMTM5fQ.EaWDC25lyGNx_LqRL5sAYYKLMbq10brnexKnAz9C3UY'
+    data_api_token: ''
+    time_out: 15
 
   tron:
     rpc_url: 'https://api.trongrid.io'
@@ -55,6 +40,22 @@
     data_api_url: 'https://www.oklink.com'
     data_api_key: '5181d535-b68f-41cf-bbc6-25905e46b6a6'
     data_api_token: ''
+    time_out: 15
 
   sui:
-    rpc_url: 'https://sui-mainnet-endpoint.blockvision.org'+    rpc_url: 'https://sui-mainnet-endpoint.blockvision.org'
+    rpc_user: ''
+    rpc_pass: ''
+    data_api_url: ''
+    data_api_key: ''
+    data_api_token: ''
+    time_out: 15
+
+  ton:
+    rpc_url: 'https://ton.org/global.config.json'
+    rpc_user: ''
+    rpc_pass: ''
+    data_api_url: 'https://toncenter.com/api/v3'
+    data_api_key: ''
+    data_api_token: ''
+    time_out: 15
package aptos

import (
	"context"
	"encoding/hex"
<<<<<<< HEAD
	"errors"
	"fmt"
=======
	"encoding/json"
	"errors"
	"fmt"
	"strconv"
>>>>>>> cba018a8
	"strings"
	"sync"
	"time"

	gresty "github.com/go-resty/resty/v2"
)

<<<<<<< HEAD
type Client interface {
=======
type AptClient interface {
>>>>>>> cba018a8
	GetNodeInfo() (*NodeInfo, error)

	GetAccount(inputAddr string) (*AccountResponse, error)
	GetGasPrice() (*EstimateGasPriceResponse, error)
<<<<<<< HEAD
	//SubmitTransaction(req *SubmitTransactionRequest) (*SubmitTransactionResponse, error)

	GetBlockByHeight(height uint64) (*BlockResponse, error)
=======
	GetAccountBalance(address string, resourceType string) (uint64, error)
	SubmitTransaction(req *SubmitTransactionRequest) (*SubmitTransactionResponse, error)

	GetBlockByHeight(height uint64) (*BlockResponse, error)
	GetBlockByVersion(version uint64) (*BlockResponse, error)
>>>>>>> cba018a8

	GetTransactionByHash(txHash string) (*TransactionResponse, error)
	GetTransactionByAddress(address string) (*[]TransactionResponse, error)
	GetTransactionByVersion(version string) (*TransactionResponse, error)
	GetTransactionByVersionRange(startVersion, endVersion uint64) ([]TransactionResponse, error)
}

var (
	errHTTPError       = errors.New("aptos http error")
	errInvalidAddress  = errors.New("invalid address")
	errInvalidResponse = errors.New("invalid response")
)

const (
	defaultRequestTimeout     = 10 * time.Second
	defaultRangRequestTimeout = 20 * time.Second
	defaultRetryCount         = 3
	defaultWithDebug          = false
	apikeyHeader              = "api-key"

	baseAPIPath = "/v1"

	// API Url
	pathNodeInfo = baseAPIPath + "/"

<<<<<<< HEAD
	pathGetSequence = baseAPIPath + "/accounts/%s"
	pathGasPrice    = baseAPIPath + "/estimate_gas_price"
=======
	pathGetSequence     = baseAPIPath + "/accounts/%s"
	pathAccountResource = baseAPIPath + "/accounts/%s/resource/%s"
	pathGasPrice        = baseAPIPath + "/estimate_gas_price"
>>>>>>> cba018a8

	pathTransactions = baseAPIPath + "/transactions"
	pathTxByAddr     = baseAPIPath + "/accounts/%s/transactions"
	pathTxByHash     = baseAPIPath + "/transactions/by_hash/%s"
	pathTxByVersion  = baseAPIPath + "/transactions/by_version/%s"

<<<<<<< HEAD
	pathBlockByHeight = baseAPIPath + "/blocks/by_height/%s"
)

type RestyClient struct {
	client *gresty.Client
}

func NewAptosHttpClient(baseUrl, apiKey string) (*RestyClient, error) {
	return NewAptosHttpClientAll(baseUrl, apiKey, defaultWithDebug)
}

func NewAptosHttpClientAll(baseUrl, apiKey string, withDebug bool) (*RestyClient, error) {
	client := gresty.New()
	client.SetBaseURL(baseUrl)
	client.SetTimeout(defaultRequestTimeout)
	client.SetRetryCount(defaultRetryCount)
	client.SetDebug(withDebug)
	if apiKey != "" {
		client.SetHeader(apikeyHeader, apiKey)
	}

	client.OnAfterResponse(func(c *gresty.Client, r *gresty.Response) error {
=======
	pathBlockByHeight  = baseAPIPath + "/blocks/by_height/%s"
	pathBlockByVersion = baseAPIPath + "/blocks/by_version/%s"
)

type aptclient struct {
	grestyClient *gresty.Client
}

func NewAptosHttpClient(baseUrl, apiKey string) (AptClient, error) {
	return NewAptosHttpClientAll(baseUrl, apiKey, defaultWithDebug)
}

func NewAptosHttpClientAll(baseUrl, apiKey string, withDebug bool) (AptClient, error) {
	grestyClient := gresty.New()
	grestyClient.SetBaseURL(baseUrl)
	grestyClient.SetTimeout(defaultRequestTimeout)
	grestyClient.SetRetryCount(defaultRetryCount)
	grestyClient.SetDebug(withDebug)
	if apiKey != "" {
		grestyClient.SetHeader(apikeyHeader, apiKey)
	}

	grestyClient.OnAfterResponse(func(c *gresty.Client, r *gresty.Response) error {
>>>>>>> cba018a8
		statusCode := r.StatusCode()
		if statusCode >= 400 {
			method := r.Request.Method
			url := r.Request.URL
			return fmt.Errorf("%d cannot %s %s: %w", statusCode, method, url, errHTTPError)
		}
		return nil
	})
<<<<<<< HEAD
	return &RestyClient{
		client: client,
	}, nil
}

func (c *RestyClient) GetNodeInfo() (*NodeInfo, error) {
	response := &NodeInfo{}
	resp, err := c.client.R().
=======
	return &aptclient{grestyClient: grestyClient}, nil
}

func (c *aptclient) GetNodeInfo() (*NodeInfo, error) {
	response := &NodeInfo{}
	resp, err := c.grestyClient.R().
>>>>>>> cba018a8
		SetResult(response).
		Get(pathNodeInfo)

	if err != nil {
		return nil, fmt.Errorf("request failed: %w", err)
	}

	if resp.IsError() {
		return nil, fmt.Errorf("failed to get node info: %w", errHTTPError)
	}

	return response, nil
}

// GetAccount info
<<<<<<< HEAD
func (c *RestyClient) GetAccount(inputAddr string) (*AccountResponse, error) {
=======
func (c *aptclient) GetAccount(inputAddr string) (*AccountResponse, error) {
>>>>>>> cba018a8
	if !IsValidAddress(inputAddr) {
		return nil, fmt.Errorf("invalid address %s: %w", inputAddr, errInvalidAddress)
	}
	dealAddr := strings.TrimSpace(inputAddr)

	account := &AccountResponse{}
<<<<<<< HEAD
	resp, err := c.client.R().
=======
	resp, err := c.grestyClient.R().
>>>>>>> cba018a8
		SetResult(account).
		Get(fmt.Sprintf(pathGetSequence, dealAddr))
	if err != nil {
		return nil, fmt.Errorf("request failed: %w", err)
	}

	if resp.IsError() {
		return nil, fmt.Errorf("failed to get sequence number: %w", errHTTPError)
	}
	return account, nil
}

// GetGasPrice Get estimate gas price
<<<<<<< HEAD
func (c *RestyClient) GetGasPrice() (*EstimateGasPriceResponse, error) {
	gasPrice := &EstimateGasPriceResponse{}
	resp, err := c.client.R().
=======
func (c *aptclient) GetGasPrice() (*EstimateGasPriceResponse, error) {
	gasPrice := &EstimateGasPriceResponse{}
	resp, err := c.grestyClient.R().
>>>>>>> cba018a8
		SetResult(gasPrice).
		Get(fmt.Sprintf(pathGasPrice))

	if err != nil {
		return nil, fmt.Errorf("request failed: %w", err)
	}
	if resp.IsError() {
		return nil, fmt.Errorf("failed to get gas price: %w", errHTTPError)
	}

	return gasPrice, nil
}

<<<<<<< HEAD
//func (c *RestyClient) SubmitTransaction(req *SubmitTransactionRequest) (*SubmitTransactionResponse, error) {
//	// check req
//	if err := ValidateSubmitTransaction(req); err != nil {
//		return nil, fmt.Errorf("invalid request: %w", err)
//	}
//
//	response := &SubmitTransactionResponse{}
//	resp, err := c.client.R().
//		SetBody(req).
//		SetResult(response).
//		Post(pathTransactions)
//
//	if err != nil {
//		return nil, fmt.Errorf("request failed: %w", err)
//	}
//
//	if resp.IsError() {
//		return nil, fmt.Errorf("failed to broadcast transaction: %w", errHTTPError)
//	}
//
//	return response, nil
//}

func (c *RestyClient) GetBlockByHeight(height uint64) (*BlockResponse, error) {
=======
func (c *aptclient) SubmitTransaction(req *SubmitTransactionRequest) (*SubmitTransactionResponse, error) {
	// check req
	if err := ValidateSubmitTransaction(req); err != nil {
		return nil, fmt.Errorf("invalid request: %w", err)
	}

	response := &SubmitTransactionResponse{}
	resp, err := c.grestyClient.R().
		SetBody(req).
		SetResult(response).
		Post(pathTransactions)

	if err != nil {
		return nil, fmt.Errorf("request failed: %w", err)
	}

	if resp.IsError() {
		return nil, fmt.Errorf("failed to broadcast transaction: %w", errHTTPError)
	}

	return response, nil
}

func (c *aptclient) GetBlockByHeight(height uint64) (*BlockResponse, error) {
>>>>>>> cba018a8
	if height < 0 {
		return nil, fmt.Errorf("invalid block height")
	}

	path := fmt.Sprintf(pathBlockByHeight, fmt.Sprint(height))

	response := &BlockResponse{}
<<<<<<< HEAD
	resp, err := c.client.R().
=======
	resp, err := c.grestyClient.R().
>>>>>>> cba018a8
		SetResult(response).
		Get(path)

	if err != nil {
		return nil, fmt.Errorf("request failed: %w", err)
	}

<<<<<<< HEAD
=======
	fmt.Printf("Raw Response: %s\n", resp.String())
	prettyJSON, _ := json.MarshalIndent(response, "", "    ")
	fmt.Printf("Formatted Response: %s\n", string(prettyJSON))

>>>>>>> cba018a8
	if resp.IsError() {
		return nil, fmt.Errorf("failed to get block: %w", errHTTPError)
	}

	return response, nil
}

<<<<<<< HEAD
func (c *RestyClient) GetTransactionByAddress(inputAddr string) (*[]TransactionResponse, error) {
=======
func (c *aptclient) GetBlockByVersion(version uint64) (*BlockResponse, error) {
	if version < 0 {
		return nil, fmt.Errorf("invalid version")
	}

	path := fmt.Sprintf(pathBlockByVersion, fmt.Sprint(version))

	response := &BlockResponse{}
	resp, err := c.grestyClient.R().
		SetResult(response).
		Get(path)

	if err != nil {
		return nil, fmt.Errorf("request failed: %w", err)
	}

	//fmt.Printf("Raw Response: %s\n", resp.String())
	//prettyJSON, _ := json.MarshalIndent(response, "", "    ")
	//fmt.Printf("Formatted Response: %s\n", string(prettyJSON))

	if resp.IsError() {
		return nil, fmt.Errorf("failed to get block by version: %w", errHTTPError)
	}

	return response, nil
}

func (c *aptclient) GetTransactionByAddress(inputAddr string) (*[]TransactionResponse, error) {
>>>>>>> cba018a8
	if !IsValidAddress(inputAddr) {
		return nil, fmt.Errorf("invalid address %s: %w", inputAddr, errInvalidAddress)
	}
	path := fmt.Sprintf(pathTxByAddr, inputAddr)

	var response []TransactionResponse
<<<<<<< HEAD
	resp, err := c.client.R().
=======
	resp, err := c.grestyClient.R().
>>>>>>> cba018a8
		SetResult(&response).
		Get(path)

	if err != nil {
		return nil, fmt.Errorf("request failed: %w", err)
	}

	if resp.IsError() {
		return nil, fmt.Errorf("failed to get transactions: %w", errHTTPError)
	}
	return &response, nil
}

<<<<<<< HEAD
func (c *RestyClient) GetTransactionByHash(txHash string) (*TransactionResponse, error) {
=======
func (c *aptclient) GetTransactionByHash(txHash string) (*TransactionResponse, error) {
>>>>>>> cba018a8
	if txHash == "" {
		return nil, fmt.Errorf("transaction hash cannot be empty")
	}
	path := fmt.Sprintf(pathTxByHash, txHash)

	response := &TransactionResponse{}
<<<<<<< HEAD
	resp, err := c.client.R().
=======
	resp, err := c.grestyClient.R().
>>>>>>> cba018a8
		SetResult(response).
		Get(path)

	if err != nil {
		return nil, fmt.Errorf("request failed: %w", err)
	}

<<<<<<< HEAD
=======
	//fmt.Printf("Raw Response: %s\n", resp.String())
	//prettyJSON, _ := json.MarshalIndent(response, "", "    ")
	//fmt.Printf("Formatted Response: %s\n", string(prettyJSON))

>>>>>>> cba018a8
	if resp.IsError() {
		return nil, fmt.Errorf("failed to get transaction: %w", errHTTPError)
	}

	return response, nil
}

<<<<<<< HEAD
func (c *RestyClient) GetTransactionByVersion(version string) (*TransactionResponse, error) {
=======
func (c *aptclient) GetTransactionByVersion(version string) (*TransactionResponse, error) {
>>>>>>> cba018a8
	if version == "" {
		return nil, fmt.Errorf("transaction version cannot be empty")
	}
	path := fmt.Sprintf(pathTxByVersion, version)

	response := &TransactionResponse{}
<<<<<<< HEAD
	resp, err := c.client.R().
=======
	resp, err := c.grestyClient.R().
>>>>>>> cba018a8
		SetResult(response).
		Get(path)

	if err != nil {
		return nil, fmt.Errorf("request failed: %w", err)
	}

<<<<<<< HEAD
=======
	//fmt.Printf("Raw Response: %s\n", resp.String())
	//prettyJSON, _ := json.MarshalIndent(response, "", "    ")
	//fmt.Printf("Formatted Response: %s\n", string(prettyJSON))

>>>>>>> cba018a8
	if resp.IsError() {
		return nil, fmt.Errorf("failed to get transaction by version: %w", errHTTPError)
	}

	return response, nil
}

<<<<<<< HEAD
func (c *RestyClient) GetTransactionByVersionRange(startVersion, endVersion uint64) ([]TransactionResponse, error) {
=======
func (c *aptclient) GetTransactionByVersionRange(startVersion, endVersion uint64) ([]TransactionResponse, error) {
>>>>>>> cba018a8
	if startVersion > endVersion {
		return nil, fmt.Errorf("start version (%d) cannot be greater than end version (%d)", startVersion, endVersion)
	}
	// Handle single version case
	if startVersion == endVersion {
		tx, err := c.GetTransactionByVersion(fmt.Sprint(startVersion))
		if err != nil {
			return nil, err
		}
		return []TransactionResponse{*tx}, nil
	}

	// Calculate total transactions to fetch
	count := endVersion - startVersion + 1
	transactions := make([]TransactionResponse, count)
	var wg sync.WaitGroup

	// Use smaller batch size for concurrent requests
	const groupSize = 20
	numGroups := (int(count)-1)/groupSize + 1
	errChan := make(chan error, numGroups)

	ctx, cancel := context.WithTimeout(context.Background(), defaultRangRequestTimeout)
	defer cancel()

	rateLimiter := time.NewTicker(100 * time.Millisecond)
	defer rateLimiter.Stop()

	for i := 0; i < int(count); i += groupSize {
		start := i
		end := i + groupSize - 1
		if end >= int(count) {
			end = int(count) - 1
		}
		wg.Add(1)

		go func(start, end int) {
			defer wg.Done()

			for j := start; j <= end; j++ {
				select {
				case <-ctx.Done():
					errChan <- ctx.Err()
					return
				case <-rateLimiter.C:
					version := startVersion + uint64(j)
					tx, err := c.GetTransactionByVersion(fmt.Sprint(version))
					if err != nil {
						errChan <- fmt.Errorf("failed to get transaction at version %d: %w", version, err)
						return
					}
					transactions[j] = *tx
				}
			}
		}(start, end)
	}

	// Wait for all goroutines to complete
	wg.Wait()
	close(errChan)

	// Check for any errors
	for err := range errChan {
		if err != nil {
			return nil, err
		}
	}

	return transactions, nil
}

<<<<<<< HEAD
=======
func (c *aptclient) GetAccountBalance(address string, resourceType string) (uint64, error) {
	if address == "" {
		return 0, fmt.Errorf("account address cannot be empty")
	}
	if resourceType == "" {
		return 0, fmt.Errorf("resource type cannot be empty")
	}

	path := fmt.Sprintf(pathAccountResource, address, resourceType)
	response := &AccountBalanceResponse{}

	resp, err := c.grestyClient.R().
		SetResult(response).
		Get(path)

	if err != nil {
		return 0, fmt.Errorf("request failed: %w", err)
	}

	if resp.IsError() {
		return 0, fmt.Errorf("failed to get account balance: %w", errHTTPError)
	}

	balance, err := strconv.ParseUint(response.Data.Coin.Value, 10, 64)
	if err != nil {
		return 0, fmt.Errorf("failed to parse balance: %w", err)
	}

	return balance, nil
}

>>>>>>> cba018a8
func IsValidAddress(inputAddr string) bool {
	if len(inputAddr) == 0 {
		return false
	}
	// Prefix 0x
	if !strings.HasPrefix(inputAddr, "0x") {
		return false
	}
	// Trim Prefix 0x
	trimPrefix0xAddr := strings.TrimPrefix(inputAddr, "0x")

	// white space
	trimmedAddr := strings.TrimSpace(trimPrefix0xAddr)
	if len(trimmedAddr) == 0 {
		return false
	}

	isAllZeros := true
	for _, c := range trimPrefix0xAddr {
		if c != '0' {
			isAllZeros = false
			break
		}
	}
	if isAllZeros {
		return false
	}

	// check all hex str
	_, err := hex.DecodeString(trimPrefix0xAddr)
	return err == nil
}

<<<<<<< HEAD
//func ValidateSubmitTransaction(req *SubmitTransactionRequest) error {
//	if req == nil {
//		return errors.New("request cannot be nil")
//	}
//
//	if !IsValidAddress(req.Sender) {
//		return fmt.Errorf("invalid sender address: %s", req.Sender)
//	}
//
//	// require req
//	if req.SequenceNumber == 0 {
//		return errors.New("sequence number is required")
//	}
//	if req.MaxGasAmount == 0 {
//		return errors.New("max gas amount is required")
//	}
//	if req.GasUnitPrice == 0 {
//		return errors.New("gas unit price is required")
//	}
//	if req.ExpirationTimestampSecs == 0 {
//		return errors.New("expiration timestamp is required")
//	}
//
//	return nil
//}
=======
func ValidateSubmitTransaction(req *SubmitTransactionRequest) error {
	if req == nil {
		return errors.New("request cannot be nil")
	}

	if !IsValidAddress(req.Sender) {
		return fmt.Errorf("invalid sender address: %s", req.Sender)
	}

	// require req
	if req.SequenceNumber == 0 {
		return errors.New("sequence number is required")
	}
	if req.MaxGasAmount == 0 {
		return errors.New("max gas amount is required")
	}
	if req.GasUnitPrice == 0 {
		return errors.New("gas unit price is required")
	}
	if req.ExpirationTimestampSecs == 0 {
		return errors.New("expiration timestamp is required")
	}

	return nil
}
>>>>>>> cba018a8
<|MERGE_RESOLUTION|>--- conflicted
+++ resolved
@@ -3,15 +3,10 @@
 import (
 	"context"
 	"encoding/hex"
-<<<<<<< HEAD
-	"errors"
-	"fmt"
-=======
 	"encoding/json"
 	"errors"
 	"fmt"
 	"strconv"
->>>>>>> cba018a8
 	"strings"
 	"sync"
 	"time"
@@ -19,26 +14,16 @@
 	gresty "github.com/go-resty/resty/v2"
 )
 
-<<<<<<< HEAD
-type Client interface {
-=======
 type AptClient interface {
->>>>>>> cba018a8
 	GetNodeInfo() (*NodeInfo, error)
 
 	GetAccount(inputAddr string) (*AccountResponse, error)
 	GetGasPrice() (*EstimateGasPriceResponse, error)
-<<<<<<< HEAD
-	//SubmitTransaction(req *SubmitTransactionRequest) (*SubmitTransactionResponse, error)
-
-	GetBlockByHeight(height uint64) (*BlockResponse, error)
-=======
 	GetAccountBalance(address string, resourceType string) (uint64, error)
 	SubmitTransaction(req *SubmitTransactionRequest) (*SubmitTransactionResponse, error)
 
 	GetBlockByHeight(height uint64) (*BlockResponse, error)
 	GetBlockByVersion(version uint64) (*BlockResponse, error)
->>>>>>> cba018a8
 
 	GetTransactionByHash(txHash string) (*TransactionResponse, error)
 	GetTransactionByAddress(address string) (*[]TransactionResponse, error)
@@ -64,44 +49,15 @@
 	// API Url
 	pathNodeInfo = baseAPIPath + "/"
 
-<<<<<<< HEAD
-	pathGetSequence = baseAPIPath + "/accounts/%s"
-	pathGasPrice    = baseAPIPath + "/estimate_gas_price"
-=======
 	pathGetSequence     = baseAPIPath + "/accounts/%s"
 	pathAccountResource = baseAPIPath + "/accounts/%s/resource/%s"
 	pathGasPrice        = baseAPIPath + "/estimate_gas_price"
->>>>>>> cba018a8
 
 	pathTransactions = baseAPIPath + "/transactions"
 	pathTxByAddr     = baseAPIPath + "/accounts/%s/transactions"
 	pathTxByHash     = baseAPIPath + "/transactions/by_hash/%s"
 	pathTxByVersion  = baseAPIPath + "/transactions/by_version/%s"
 
-<<<<<<< HEAD
-	pathBlockByHeight = baseAPIPath + "/blocks/by_height/%s"
-)
-
-type RestyClient struct {
-	client *gresty.Client
-}
-
-func NewAptosHttpClient(baseUrl, apiKey string) (*RestyClient, error) {
-	return NewAptosHttpClientAll(baseUrl, apiKey, defaultWithDebug)
-}
-
-func NewAptosHttpClientAll(baseUrl, apiKey string, withDebug bool) (*RestyClient, error) {
-	client := gresty.New()
-	client.SetBaseURL(baseUrl)
-	client.SetTimeout(defaultRequestTimeout)
-	client.SetRetryCount(defaultRetryCount)
-	client.SetDebug(withDebug)
-	if apiKey != "" {
-		client.SetHeader(apikeyHeader, apiKey)
-	}
-
-	client.OnAfterResponse(func(c *gresty.Client, r *gresty.Response) error {
-=======
 	pathBlockByHeight  = baseAPIPath + "/blocks/by_height/%s"
 	pathBlockByVersion = baseAPIPath + "/blocks/by_version/%s"
 )
@@ -125,7 +81,6 @@
 	}
 
 	grestyClient.OnAfterResponse(func(c *gresty.Client, r *gresty.Response) error {
->>>>>>> cba018a8
 		statusCode := r.StatusCode()
 		if statusCode >= 400 {
 			method := r.Request.Method
@@ -134,23 +89,12 @@
 		}
 		return nil
 	})
-<<<<<<< HEAD
-	return &RestyClient{
-		client: client,
-	}, nil
-}
-
-func (c *RestyClient) GetNodeInfo() (*NodeInfo, error) {
-	response := &NodeInfo{}
-	resp, err := c.client.R().
-=======
 	return &aptclient{grestyClient: grestyClient}, nil
 }
 
 func (c *aptclient) GetNodeInfo() (*NodeInfo, error) {
 	response := &NodeInfo{}
 	resp, err := c.grestyClient.R().
->>>>>>> cba018a8
 		SetResult(response).
 		Get(pathNodeInfo)
 
@@ -166,22 +110,14 @@
 }
 
 // GetAccount info
-<<<<<<< HEAD
-func (c *RestyClient) GetAccount(inputAddr string) (*AccountResponse, error) {
-=======
 func (c *aptclient) GetAccount(inputAddr string) (*AccountResponse, error) {
->>>>>>> cba018a8
 	if !IsValidAddress(inputAddr) {
 		return nil, fmt.Errorf("invalid address %s: %w", inputAddr, errInvalidAddress)
 	}
 	dealAddr := strings.TrimSpace(inputAddr)
 
 	account := &AccountResponse{}
-<<<<<<< HEAD
-	resp, err := c.client.R().
-=======
-	resp, err := c.grestyClient.R().
->>>>>>> cba018a8
+	resp, err := c.grestyClient.R().
 		SetResult(account).
 		Get(fmt.Sprintf(pathGetSequence, dealAddr))
 	if err != nil {
@@ -195,15 +131,9 @@
 }
 
 // GetGasPrice Get estimate gas price
-<<<<<<< HEAD
-func (c *RestyClient) GetGasPrice() (*EstimateGasPriceResponse, error) {
-	gasPrice := &EstimateGasPriceResponse{}
-	resp, err := c.client.R().
-=======
 func (c *aptclient) GetGasPrice() (*EstimateGasPriceResponse, error) {
 	gasPrice := &EstimateGasPriceResponse{}
 	resp, err := c.grestyClient.R().
->>>>>>> cba018a8
 		SetResult(gasPrice).
 		Get(fmt.Sprintf(pathGasPrice))
 
@@ -217,32 +147,6 @@
 	return gasPrice, nil
 }
 
-<<<<<<< HEAD
-//func (c *RestyClient) SubmitTransaction(req *SubmitTransactionRequest) (*SubmitTransactionResponse, error) {
-//	// check req
-//	if err := ValidateSubmitTransaction(req); err != nil {
-//		return nil, fmt.Errorf("invalid request: %w", err)
-//	}
-//
-//	response := &SubmitTransactionResponse{}
-//	resp, err := c.client.R().
-//		SetBody(req).
-//		SetResult(response).
-//		Post(pathTransactions)
-//
-//	if err != nil {
-//		return nil, fmt.Errorf("request failed: %w", err)
-//	}
-//
-//	if resp.IsError() {
-//		return nil, fmt.Errorf("failed to broadcast transaction: %w", errHTTPError)
-//	}
-//
-//	return response, nil
-//}
-
-func (c *RestyClient) GetBlockByHeight(height uint64) (*BlockResponse, error) {
-=======
 func (c *aptclient) SubmitTransaction(req *SubmitTransactionRequest) (*SubmitTransactionResponse, error) {
 	// check req
 	if err := ValidateSubmitTransaction(req); err != nil {
@@ -267,7 +171,6 @@
 }
 
 func (c *aptclient) GetBlockByHeight(height uint64) (*BlockResponse, error) {
->>>>>>> cba018a8
 	if height < 0 {
 		return nil, fmt.Errorf("invalid block height")
 	}
@@ -275,25 +178,18 @@
 	path := fmt.Sprintf(pathBlockByHeight, fmt.Sprint(height))
 
 	response := &BlockResponse{}
-<<<<<<< HEAD
-	resp, err := c.client.R().
-=======
-	resp, err := c.grestyClient.R().
->>>>>>> cba018a8
-		SetResult(response).
-		Get(path)
-
-	if err != nil {
-		return nil, fmt.Errorf("request failed: %w", err)
-	}
-
-<<<<<<< HEAD
-=======
+	resp, err := c.grestyClient.R().
+		SetResult(response).
+		Get(path)
+
+	if err != nil {
+		return nil, fmt.Errorf("request failed: %w", err)
+	}
+
 	fmt.Printf("Raw Response: %s\n", resp.String())
 	prettyJSON, _ := json.MarshalIndent(response, "", "    ")
 	fmt.Printf("Formatted Response: %s\n", string(prettyJSON))
 
->>>>>>> cba018a8
 	if resp.IsError() {
 		return nil, fmt.Errorf("failed to get block: %w", errHTTPError)
 	}
@@ -301,9 +197,6 @@
 	return response, nil
 }
 
-<<<<<<< HEAD
-func (c *RestyClient) GetTransactionByAddress(inputAddr string) (*[]TransactionResponse, error) {
-=======
 func (c *aptclient) GetBlockByVersion(version uint64) (*BlockResponse, error) {
 	if version < 0 {
 		return nil, fmt.Errorf("invalid version")
@@ -332,18 +225,13 @@
 }
 
 func (c *aptclient) GetTransactionByAddress(inputAddr string) (*[]TransactionResponse, error) {
->>>>>>> cba018a8
 	if !IsValidAddress(inputAddr) {
 		return nil, fmt.Errorf("invalid address %s: %w", inputAddr, errInvalidAddress)
 	}
 	path := fmt.Sprintf(pathTxByAddr, inputAddr)
 
 	var response []TransactionResponse
-<<<<<<< HEAD
-	resp, err := c.client.R().
-=======
-	resp, err := c.grestyClient.R().
->>>>>>> cba018a8
+	resp, err := c.grestyClient.R().
 		SetResult(&response).
 		Get(path)
 
@@ -357,36 +245,25 @@
 	return &response, nil
 }
 
-<<<<<<< HEAD
-func (c *RestyClient) GetTransactionByHash(txHash string) (*TransactionResponse, error) {
-=======
 func (c *aptclient) GetTransactionByHash(txHash string) (*TransactionResponse, error) {
->>>>>>> cba018a8
 	if txHash == "" {
 		return nil, fmt.Errorf("transaction hash cannot be empty")
 	}
 	path := fmt.Sprintf(pathTxByHash, txHash)
 
 	response := &TransactionResponse{}
-<<<<<<< HEAD
-	resp, err := c.client.R().
-=======
-	resp, err := c.grestyClient.R().
->>>>>>> cba018a8
-		SetResult(response).
-		Get(path)
-
-	if err != nil {
-		return nil, fmt.Errorf("request failed: %w", err)
-	}
-
-<<<<<<< HEAD
-=======
+	resp, err := c.grestyClient.R().
+		SetResult(response).
+		Get(path)
+
+	if err != nil {
+		return nil, fmt.Errorf("request failed: %w", err)
+	}
+
 	//fmt.Printf("Raw Response: %s\n", resp.String())
 	//prettyJSON, _ := json.MarshalIndent(response, "", "    ")
 	//fmt.Printf("Formatted Response: %s\n", string(prettyJSON))
 
->>>>>>> cba018a8
 	if resp.IsError() {
 		return nil, fmt.Errorf("failed to get transaction: %w", errHTTPError)
 	}
@@ -394,36 +271,25 @@
 	return response, nil
 }
 
-<<<<<<< HEAD
-func (c *RestyClient) GetTransactionByVersion(version string) (*TransactionResponse, error) {
-=======
 func (c *aptclient) GetTransactionByVersion(version string) (*TransactionResponse, error) {
->>>>>>> cba018a8
 	if version == "" {
 		return nil, fmt.Errorf("transaction version cannot be empty")
 	}
 	path := fmt.Sprintf(pathTxByVersion, version)
 
 	response := &TransactionResponse{}
-<<<<<<< HEAD
-	resp, err := c.client.R().
-=======
-	resp, err := c.grestyClient.R().
->>>>>>> cba018a8
-		SetResult(response).
-		Get(path)
-
-	if err != nil {
-		return nil, fmt.Errorf("request failed: %w", err)
-	}
-
-<<<<<<< HEAD
-=======
+	resp, err := c.grestyClient.R().
+		SetResult(response).
+		Get(path)
+
+	if err != nil {
+		return nil, fmt.Errorf("request failed: %w", err)
+	}
+
 	//fmt.Printf("Raw Response: %s\n", resp.String())
 	//prettyJSON, _ := json.MarshalIndent(response, "", "    ")
 	//fmt.Printf("Formatted Response: %s\n", string(prettyJSON))
 
->>>>>>> cba018a8
 	if resp.IsError() {
 		return nil, fmt.Errorf("failed to get transaction by version: %w", errHTTPError)
 	}
@@ -431,11 +297,7 @@
 	return response, nil
 }
 
-<<<<<<< HEAD
-func (c *RestyClient) GetTransactionByVersionRange(startVersion, endVersion uint64) ([]TransactionResponse, error) {
-=======
 func (c *aptclient) GetTransactionByVersionRange(startVersion, endVersion uint64) ([]TransactionResponse, error) {
->>>>>>> cba018a8
 	if startVersion > endVersion {
 		return nil, fmt.Errorf("start version (%d) cannot be greater than end version (%d)", startVersion, endVersion)
 	}
@@ -507,8 +369,6 @@
 	return transactions, nil
 }
 
-<<<<<<< HEAD
-=======
 func (c *aptclient) GetAccountBalance(address string, resourceType string) (uint64, error) {
 	if address == "" {
 		return 0, fmt.Errorf("account address cannot be empty")
@@ -540,7 +400,6 @@
 	return balance, nil
 }
 
->>>>>>> cba018a8
 func IsValidAddress(inputAddr string) bool {
 	if len(inputAddr) == 0 {
 		return false
@@ -574,33 +433,6 @@
 	return err == nil
 }
 
-<<<<<<< HEAD
-//func ValidateSubmitTransaction(req *SubmitTransactionRequest) error {
-//	if req == nil {
-//		return errors.New("request cannot be nil")
-//	}
-//
-//	if !IsValidAddress(req.Sender) {
-//		return fmt.Errorf("invalid sender address: %s", req.Sender)
-//	}
-//
-//	// require req
-//	if req.SequenceNumber == 0 {
-//		return errors.New("sequence number is required")
-//	}
-//	if req.MaxGasAmount == 0 {
-//		return errors.New("max gas amount is required")
-//	}
-//	if req.GasUnitPrice == 0 {
-//		return errors.New("gas unit price is required")
-//	}
-//	if req.ExpirationTimestampSecs == 0 {
-//		return errors.New("expiration timestamp is required")
-//	}
-//
-//	return nil
-//}
-=======
 func ValidateSubmitTransaction(req *SubmitTransactionRequest) error {
 	if req == nil {
 		return errors.New("request cannot be nil")
@@ -625,5 +457,4 @@
 	}
 
 	return nil
-}
->>>>>>> cba018a8
+}
--- conflicted
+++ resolved
@@ -87,7 +87,6 @@
 	})
 }
 
-<<<<<<< HEAD
 func TestChainAdaptor_ValidAddress(t *testing.T) {
 	const (
 		validAddress   = "9VhPRjzizPY95TyBrve7heeJTZnofgkQYJpLxRSZGZ3H"
@@ -232,7 +231,8 @@
 		t.Logf("Error Message: %s", resp.Msg)
 	})
 
-=======
+}
+
 func TestChainAdaptor_BuildSignedTransaction(t *testing.T) {
 	adaptor, err := setup()
 	if err != nil {
@@ -289,5 +289,4 @@
 
 	base64Str := base64.StdEncoding.EncodeToString(jsonBytes)
 	return base64Str
->>>>>>> 190953fd
 }